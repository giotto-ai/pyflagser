--- conflicted
+++ resolved
@@ -60,11 +60,7 @@
             next(f)  # Skip 'dim1' header
             for line in f:
                 edge = line.strip().split(' ')
-<<<<<<< HEAD
                 adjacency_matrix[int(edge[0]), int(edge[1])] = 1
-=======
-                adjacency_matrix[int(float(edge[0])), int(float(edge[1]))] = 1
->>>>>>> b1b417b4
 
     return adjacency_matrix.asformat(fmt)
 
