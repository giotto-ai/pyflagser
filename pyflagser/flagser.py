--- conflicted
+++ resolved
@@ -100,15 +100,9 @@
         _compute_homology = compute_homology_coeff
 
     # Call flagser binding
-<<<<<<< HEAD
     homology = _compute_homology(vertices, edges, min_dimension,
                                  _max_dimension, directed, coeff,
                                  _approximation, _filtration)
-=======
-    homology = compute_homology(vertices, edges, min_dimension, _max_dimension,
-                                directed, coeff, _approximation,
-                                _filtration)[0]
->>>>>>> f6e59c5d
 
     # Creating dictionary of return values
     out = {
