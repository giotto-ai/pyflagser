#! /usr/bin/env python
"""Python bindings for the flagser C++ library."""

import os
import codecs
import re
import sys
import platform
import subprocess

from distutils.version import LooseVersion
from setuptools import setup, Extension, find_packages
from setuptools.command.build_ext import build_ext

version_file = os.path.join('pyflagser', '_version.py')
with open(version_file) as f:
    exec(f.read())

with open('requirements.txt') as f:
    requirements = f.read().splitlines()

DISTNAME = 'pyflagser'
DESCRIPTION = 'Python bindings for the flagser C++ library.'
with codecs.open('README.rst', encoding='utf-8-sig') as f:
    LONG_DESCRIPTION = f.read()
LONG_DESCRIPTION_TYPE = 'text/x-rst'
MAINTAINER = 'Guillaume Tauzin, Umberto Lupo'
MAINTAINER_EMAIL = 'maintainers@giotto.ai'
URL = 'https://github.com/giotto-ai/pyflagser'
LICENSE = 'GNU AGPLv3'
<<<<<<< HEAD
DOWNLOAD_URL = 'https://github.com/giotto-ai/pyflagser/tarball/v0.4.1'
=======
DOWNLOAD_URL = 'https://github.com/giotto-ai/pyflagser/tarball/v0.4.2'
>>>>>>> 77502b2c
VERSION = __version__ # noqa
CLASSIFIERS = ['Intended Audience :: Science/Research',
               'Intended Audience :: Developers',
               'License :: OSI Approved',
               'Programming Language :: C++',
               'Programming Language :: Python',
               'Topic :: Software Development',
               'Topic :: Scientific/Engineering',
               'Operating System :: Microsoft :: Windows',
               'Operating System :: POSIX',
               'Operating System :: Unix',
               'Operating System :: MacOS',
               'Programming Language :: Python :: 3.6',
               'Programming Language :: Python :: 3.7',
               'Programming Language :: Python :: 3.8',
               'Programming Language :: Python :: 3.9']
KEYWORDS = 'topological data analysis, persistent ' + \
    'homology, directed flags complex, persistence diagrams'
INSTALL_REQUIRES = requirements
<<<<<<< HEAD
EXTRAS_REQUIRE = {
    'tests': [
        'pytest',
        'pytest-timeout',
        'pytest-cov',
        'pytest-azurepipelines',
        'pytest-benchmark',
        'flake8'],
    'doc': [
        'sphinx',
        'sphinx-gallery',
        'sphinx-issues',
        'sphinx_rtd_theme',
        'numpydoc'],
}
=======
EXTRAS_REQUIRE = {'tests': ['pytest',
                            'pytest-timeout',
                            'pytest-cov',
                            'pytest-azurepipelines',
                            'pytest-benchmark',
                            'flake8'],
                  'doc': ['sphinx',
                          'sphinx-gallery',
                          'sphinx-issues',
                          'sphinx_rtd_theme',
                          'numpydoc']}
>>>>>>> 77502b2c


class CMakeExtension(Extension):
    def __init__(self, name, sourcedir=''):
        Extension.__init__(self, name, sources=[])
        self.sourcedir = os.path.abspath(sourcedir)


class CMakeBuild(build_ext):
    def run(self):
        try:
            out = subprocess.check_output(['cmake', '--version'])
        except OSError:
            raise RuntimeError("CMake must be installed to build the "
                               " following extensions: " +
                               " , ".join(e.name for e in self.extensions))

        if platform.system() == "Windows":
            cmake_version = LooseVersion(re.search(r'version\s*([\d.]+)',
                                                   out.decode()).group(1))
            if cmake_version < '3.1.0':
                raise RuntimeError("CMake >= 3.1.0 is required on Windows")

        self.install_dependencies()

        for ext in self.extensions:
            self.build_extension(ext)

    def install_dependencies(self):
        dir_start = os.getcwd()
        dir_pybind11 = os.path.join(dir_start, 'pybind11')
        if os.path.exists(dir_pybind11):
            return 0
        os.mkdir(dir_pybind11)
        subprocess.check_call(['git', 'clone',
                               'https://github.com/pybind/pybind11.git',
                               dir_pybind11])
        subprocess.check_call(['git', 'submodule', 'update',
                               '--init', '--recursive'])

    def build_extension(self, ext):
        extdir = os.path.abspath(os.path.join(os.path.dirname(
            self.get_ext_fullpath(ext.name)), 'pyflagser', 'modules'))
        cmake_args = ['-DCMAKE_LIBRARY_OUTPUT_DIRECTORY=' + extdir,
                      '-DPYTHON_EXECUTABLE=' + sys.executable]

        cfg = 'Debug' if self.debug else 'Release'
        build_args = ['--config', cfg]

        if platform.system() == "Windows":
            cmake_args += ['-DCMAKE_LIBRARY_OUTPUT_DIRECTORY_{}={}'.format(
                cfg.upper(), extdir)]
            if sys.maxsize > 2**32:
                cmake_args += ['-A', 'x64']
            build_args += ['--', '/m']
        else:
            cmake_args += ['-DCMAKE_BUILD_TYPE=' + cfg]
            build_args += ['--', '-j2']

        env = os.environ.copy()
        env['CXXFLAGS'] = '{} -DVERSION_INFO=\\"{}\\"'.format(
            env.get('CXXFLAGS', ''), self.distribution.get_version())
        if not os.path.exists(self.build_temp):
            os.makedirs(self.build_temp)
        subprocess.check_call(['cmake', ext.sourcedir] + cmake_args,
                              cwd=self.build_temp, env=env)
        subprocess.check_call(['cmake', '--build', '.'] + build_args,
                              cwd=self.build_temp)


setup(name=DISTNAME,
      maintainer=MAINTAINER,
      maintainer_email=MAINTAINER_EMAIL,
      description=DESCRIPTION,
      license=LICENSE,
      url=URL,
      version=VERSION,
      download_url=DOWNLOAD_URL,
      long_description=LONG_DESCRIPTION,
      long_description_content_type=LONG_DESCRIPTION_TYPE,
      zip_safe=False,
      classifiers=CLASSIFIERS,
      packages=find_packages(),
      keywords=KEYWORDS,
      install_requires=INSTALL_REQUIRES,
      extras_require=EXTRAS_REQUIRE,
      ext_modules=[CMakeExtension('pyflagser')],
      cmdclass=dict(build_ext=CMakeBuild))<|MERGE_RESOLUTION|>--- conflicted
+++ resolved
@@ -28,11 +28,7 @@
 MAINTAINER_EMAIL = 'maintainers@giotto.ai'
 URL = 'https://github.com/giotto-ai/pyflagser'
 LICENSE = 'GNU AGPLv3'
-<<<<<<< HEAD
-DOWNLOAD_URL = 'https://github.com/giotto-ai/pyflagser/tarball/v0.4.1'
-=======
 DOWNLOAD_URL = 'https://github.com/giotto-ai/pyflagser/tarball/v0.4.2'
->>>>>>> 77502b2c
 VERSION = __version__ # noqa
 CLASSIFIERS = ['Intended Audience :: Science/Research',
                'Intended Audience :: Developers',
@@ -52,23 +48,6 @@
 KEYWORDS = 'topological data analysis, persistent ' + \
     'homology, directed flags complex, persistence diagrams'
 INSTALL_REQUIRES = requirements
-<<<<<<< HEAD
-EXTRAS_REQUIRE = {
-    'tests': [
-        'pytest',
-        'pytest-timeout',
-        'pytest-cov',
-        'pytest-azurepipelines',
-        'pytest-benchmark',
-        'flake8'],
-    'doc': [
-        'sphinx',
-        'sphinx-gallery',
-        'sphinx-issues',
-        'sphinx_rtd_theme',
-        'numpydoc'],
-}
-=======
 EXTRAS_REQUIRE = {'tests': ['pytest',
                             'pytest-timeout',
                             'pytest-cov',
@@ -80,7 +59,6 @@
                           'sphinx-issues',
                           'sphinx_rtd_theme',
                           'numpydoc']}
->>>>>>> 77502b2c
 
 
 class CMakeExtension(Extension):
