--- conflicted
+++ resolved
@@ -20,11 +20,7 @@
         env:
           # Specify which Python versions to build wheels
           # https://cibuildwheel.readthedocs.io/en/stable/options/#build-skip
-<<<<<<< HEAD
-          CIBW_BUILD: "cp38-* cp39-* cp310-* cp311-* cp312-*"
-=======
           CIBW_BUILD: "cp38-* cp39-* cp310-* cp311-*  cp312-*"
->>>>>>> 4f64d60f
           # Skip 32 bit architectures, musllinux, and i686, and macOS x86_64 wheels for CP3.8 -- CP3.12
           CIBW_SKIP: "*-win32 *-musllinux_x86_64 *_i686 cp38-macosx_x86_64 cp39-macosx_x86_64 cp310-macosx_x86_64 cp311-macosx_x86_64 cp312-macosx_x86_64"
           CIBW_BEFORE_BUILD_WINDOWS: python -m pip install cmake && python -m pip install --upgrade pip setuptools && sed -i $'s/\r$//' README.rst && python -m pip install delvewheel
